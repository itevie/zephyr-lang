--- conflicted
+++ resolved
@@ -5,12 +5,9 @@
 
 use crate::{
     errors::{ErrorCode, ZephyrError},
-<<<<<<< HEAD
     lexer::tokens::{Comparison, Location},
     parser::nodes,
-=======
     parser::nodes::{self, Symbol},
->>>>>>> 0e771ca9
 };
 
 use super::{
@@ -216,12 +213,9 @@
     pub options: RuntimeValueDetails,
     pub body: nodes::Block,
     pub name: Option<String>,
-<<<<<<< HEAD
     pub arguments: Vec<String>,
-=======
     pub scope: Arc<Mutex<Scope>>,
     pub args: Vec<Symbol>,
->>>>>>> 0e771ca9
 }
 
 #[derive(Debug, Clone)]
