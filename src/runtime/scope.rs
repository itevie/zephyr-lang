--- conflicted
+++ resolved
@@ -13,7 +13,6 @@
     pub value: RuntimeValue,
 }
 
-<<<<<<< HEAD
 impl Variable {
     pub fn from(value: RuntimeValue) -> Self {
         Self {
@@ -23,9 +22,7 @@
     }
 }
 
-=======
 #[derive(Debug)]
->>>>>>> 0e771ca9
 pub struct Scope {
     pub parent: Option<Arc<Mutex<Scope>>>,
     pub variables: HashMap<String, Variable>,
