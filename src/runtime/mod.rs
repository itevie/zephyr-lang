--- conflicted
+++ resolved
@@ -320,21 +320,18 @@
 
             Node::Number(expr) => Ok(values::Number::new(expr.value)),
             Node::ZString(expr) => Ok(values::ZString::new(expr.value)),
-<<<<<<< HEAD
-            Node::Symbol(expr) => Ok(self.scope.lock().unwrap().lookup(expr.value)?.clone()),
-            Node::DebugNode(expr) => {
-                let result = self.run(*expr.node)?;
-                println!("{:#?}", result);
-                return Ok(Null::new());
-            }
-=======
             Node::Symbol(expr) => Ok(self
                 .scope
                 .lock()
                 .unwrap()
                 .lookup(expr.value, Some(expr.location))?
                 .clone()),
->>>>>>> ab4f617f
+
+            Node::DebugNode(expr) => {
+                let result = self.run(*expr.node)?;
+                println!("{:#?}", result);
+                return Ok(Null::new());
+            }
         }
         .map_err(|ref x| {
             let mut err = x.clone();
