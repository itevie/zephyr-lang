--- conflicted
+++ resolved
@@ -137,12 +137,7 @@
                 options: RuntimeValueDetails::default(),
                 body: expr.body,
                 name: expr.name.map(|x| x.value),
-<<<<<<< HEAD
                 arguments: expr.arguments.iter().map(|x| x.value.clone()).collect(),
-=======
-                scope: Arc::from(Mutex::from(Scope::new(Some(Arc::clone(&self.scope))))),
-                args: expr.args,
->>>>>>> 0e771ca9
             })),
 
             Node::If(expr) => {
@@ -222,7 +217,6 @@
 
                 match left {
                     RuntimeValue::Function(func) => {
-<<<<<<< HEAD
                         let mut scope = Scope::new(Some(self.scope.clone()));
                         for (i, v) in func.arguments.iter().enumerate() {
                             if i >= args.len() {
@@ -239,28 +233,7 @@
                         self.swap_scope(old);
 
                         return result;
-=======
-                        let mut scope = Scope::new(Some(Arc::clone(&func.scope)));
-
-                        for (i, v) in func.args.iter().enumerate() {
-                            scope.insert(
-                                v.value.clone(),
-                                Variable {
-                                    is_const: false,
-                                    value: if let Some(e) = expr.args.get(i) {
-                                        self.run(*e.clone())?
-                                    } else {
-                                        values::Null::new()
-                                    },
-                                },
-                            )?;
-                        }
-
-                        let old = self.swap_scope(Arc::from(Mutex::from(scope)));
-                        let result = self.run(Node::Block(func.body))?;
-                        self.swap_scope(old);
-                        return Ok(result);
->>>>>>> 0e771ca9
+
                     }
                     _ => {
                         return Err(ZephyrError {
